--- conflicted
+++ resolved
@@ -1,11 +1,6 @@
 <?xml version="1.0" ?>
 <launch>
-<<<<<<< HEAD
   <arg name="robot_ip" />
-  <arg name="arm_id" default="panda" />
-=======
-  <arg name="robot_ip" default="robot.franka.de" />
->>>>>>> 81687d05
   <arg name="load_gripper" default="true" />
 
   <param name="robot_description" command="$(find xacro)/xacro --inorder '$(find franka_description)/robots/panda_arm_hand.urdf.xacro'" if="$(arg load_gripper)" />
