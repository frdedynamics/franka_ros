#include <string>
#include <vector>

#include <franka_hw/franka_hw.h>
#include <xmlrpcpp/XmlRpc.h>

#include <franka/robot.h>
#include <ros/ros.h>

int main(int argc, char** argv) {
  ros::init(argc, argv, "franka_hw");
  ros::NodeHandle nh("~");

  XmlRpc::XmlRpcValue params;
  nh.getParam("joint_names", params);
  std::vector<std::string> joint_names(params.size());
  for (int i = 0; i < params.size(); ++i) {
    joint_names[i] = static_cast<std::string>(params[i]);
  }
  std::string robot_ip;
  nh.getParam("robot_ip", robot_ip);
  double franka_states_publish_rate = 30.0;
  nh.getParam("franka_states_publish_rate", franka_states_publish_rate);
  franka_hw::FrankaHW franka_ros(joint_names, robot_ip,
                                 franka_states_publish_rate, nh);
  ros::Duration period(0.001);
  ros::Time cycle_start(ros::Time::now());

<<<<<<< HEAD
  while (ros::ok()) {
    cycle_start = ros::Time::now();
    if (!franka_ros.update(period)) {
      ROS_ERROR("failed to update franka_hw. Shutting down hardware node!");
      return -1;
    }
    period = ros::Time::now() - cycle_start;
  }
  return 0;
=======
  return !franka_ros.update([cycle_start = ros::Time::now()](const franka::RobotState&) mutable {
    ROS_INFO_THROTTLE(1, "cycle: %f s",
                      (ros::Time::now() - cycle_start).toSec());
    cycle_start = ros::Time::now();
    return ros::ok();
  });
>>>>>>> 23d94cb4
}<|MERGE_RESOLUTION|>--- conflicted
+++ resolved
@@ -26,22 +26,10 @@
   ros::Duration period(0.001);
   ros::Time cycle_start(ros::Time::now());
 
-<<<<<<< HEAD
-  while (ros::ok()) {
-    cycle_start = ros::Time::now();
-    if (!franka_ros.update(period)) {
-      ROS_ERROR("failed to update franka_hw. Shutting down hardware node!");
-      return -1;
-    }
-    period = ros::Time::now() - cycle_start;
-  }
-  return 0;
-=======
   return !franka_ros.update([cycle_start = ros::Time::now()](const franka::RobotState&) mutable {
     ROS_INFO_THROTTLE(1, "cycle: %f s",
                       (ros::Time::now() - cycle_start).toSec());
     cycle_start = ros::Time::now();
     return ros::ok();
   });
->>>>>>> 23d94cb4
 }