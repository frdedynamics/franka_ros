--- conflicted
+++ resolved
@@ -136,12 +136,7 @@
   }
 }
 
-<<<<<<< HEAD
 bool franka_hw::FrankaHW::update(std::function<bool(const franka::RobotState&)> callback) {
-=======
-bool franka_hw::FrankaHW::update(
-    std::function<bool(const franka::RobotState&)> callback) {
->>>>>>> f22075ed
   try {
     robot_.read([this, callback](const franka::RobotState& robot_state) {
       robot_state_ = robot_state;
