--- conflicted
+++ resolved
@@ -2,10 +2,7 @@
 
 ## 0.4.0 - UNRELEASED
 
-<<<<<<< HEAD
-  * Removed default `robot_ip` from launchfiles
-=======
-  * **BREAKING** Removed `arm_id` from launchfiles
+  * **BREAKING** Removed `arm_id` and default `robot_ip` from launchfiles
   * **BREAKING** Changed namespace of `franka_control` controller manager
   * **BREAKING** Changed behavior of `gripper_action` for compatibility with MoveIt
   * Changes in `panda_moveit_config`:
@@ -16,7 +13,6 @@
     * Conditionally load controllers/SRDFs based on `load_gripper`
     * Add gripper controller configuration (requires running `franka_gripper_node`)
   * Added `mimic` tag for gripper fingers to URDF and fixed velocity limits
->>>>>>> 81687d05
 
 ## 0.3.0 - 2018-02-22
 
