--- conflicted
+++ resolved
@@ -1,11 +1,11 @@
 # CHANGELOG
 
+## 0.X.Y - UNRELEASED
+
+  * `franka_example_controllers`: Extend the `teleop_joint_pd_example_controller` with joint walls to actively avoid position or velocity limit violations.
+
 ## 0.9.0 - 2022-03-29
 
-<<<<<<< HEAD
-  * `franka_example_controllers`: Extend the `teleop_joint_pd_example_controller` with joint walls to actively avoid position or velocity limit violations.
-
-=======
 Requires `libfranka` >= 0.8.0
 
   * Added support for libfranka 0.9.0
@@ -16,16 +16,10 @@
     * `joint_via_motion_generator_planning_joint_limit_violation`
     * `base_acceleration_initialization_timeout`
     * `base_acceleration_invalid_reading`
->>>>>>> bd8d876c
   * `franka_gazebo`:
     - Add JointPosition and JointVelocity Interface
     - Fix: Robot now keeps position when no controller is running
     - joint_{position,velocity}_example controller are now available in `franka_gazebo`
-<<<<<<< HEAD
-
-=======
-    
->>>>>>> bd8d876c
 
 ## 0.8.2 - 2022-02-22
 
